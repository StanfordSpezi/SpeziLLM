--- conflicted
+++ resolved
@@ -29,26 +29,16 @@
         .package(url: "https://github.com/ml-explore/mlx-swift", .upToNextMinor(from: "0.21.2")),
         .package(url: "https://github.com/ml-explore/mlx-swift-examples", exact: "2.21.2"),  // Pin MLX Swift Examples as it doesn't follow semantic versioning
         .package(url: "https://github.com/huggingface/swift-transformers", .upToNextMinor(from: "0.1.14")),
-<<<<<<< HEAD
         //.package(url: "https://github.com/StanfordBDHG/OpenAI", .upToNextMinor(from: "0.2.9")),
         .package(url: "https://github.com/StanfordSpezi/Spezi", from: "1.8.0"),
         .package(url: "https://github.com/StanfordSpezi/SpeziFoundation", from: "2.1.0"),
         .package(url: "https://github.com/StanfordSpezi/SpeziStorage", from: "1.2.2"),
         .package(url: "https://github.com/StanfordSpezi/SpeziOnboarding", from: "1.2.2"),
-        .package(url: "https://github.com/StanfordSpezi/SpeziChat", .upToNextMinor(from: "0.2.2")),
+        .package(url: "https://github.com/StanfordSpezi/SpeziChat", .upToNextMinor(from: "0.2.3")),
         .package(url: "https://github.com/StanfordSpezi/SpeziViews", from: "1.8.0"),
         .package(url: "https://github.com/apple/swift-openapi-generator", from: "1.7.0"),
         .package(url: "https://github.com/apple/swift-openapi-runtime", from: "1.8.0"),
         .package(url: "https://github.com/apple/swift-openapi-urlsession", from: "1.0.2")
-=======
-        .package(url: "https://github.com/StanfordBDHG/OpenAI", .upToNextMinor(from: "0.2.9")),
-        .package(url: "https://github.com/StanfordSpezi/Spezi", from: "1.2.1"),
-        .package(url: "https://github.com/StanfordSpezi/SpeziFoundation", from: "2.0.0"),
-        .package(url: "https://github.com/StanfordSpezi/SpeziStorage", from: "1.0.2"),
-        .package(url: "https://github.com/StanfordSpezi/SpeziOnboarding", from: "1.1.1"),
-        .package(url: "https://github.com/StanfordSpezi/SpeziChat", .upToNextMinor(from: "0.2.3")),
-        .package(url: "https://github.com/StanfordSpezi/SpeziViews", from: "1.3.1")
->>>>>>> 3f26ab45
     ],
     targets: [
         .target(
