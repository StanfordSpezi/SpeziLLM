--- conflicted
+++ resolved
@@ -56,11 +56,7 @@
     }
     
     let llm = LLMOpenAISchema(
-<<<<<<< HEAD
-        parameters: .init(modelType: .init(value1: "GPT 4 Turbo", value2: .gpt_hyphen_4_hyphen_turbo))
-=======
-        parameters: .init(modelType: .gpt4_o)
->>>>>>> 3f26ab45
+        parameters: .init(modelType: .init(value1: "GPT 4 Turbo", value2: .gpt_hyphen_4_hyphen_turbo))  // todo: we should upgrade to gpt-4o here!
     ) {
         LLMFunctionTest(someInitArg: "testArg")
     }
