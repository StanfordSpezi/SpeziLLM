--- conflicted
+++ resolved
@@ -98,14 +98,10 @@
 }
 ```
 
-<<<<<<< HEAD
-> Tip: To enhance performance and reduce resource usage, you can call `LLMlocalSchema/offload()`, which offloads the model and frees up system resources. Subsequently, invoking `LLMlocalSchema/setup()` or `LLMlocalSchema/generate()` will reload the model into memory as needed.
-=======
 ### Offloading
 
 To optimize inference performance and minimize resource consumption within the application, use the ``LLMLocalSession/offload()`` method. This function unloads the model from memory, thereby freeing up system resources when the model is not actively in use.
 When further interaction with the model is required, calling either ``LLMLocalSession/setup()`` or ``LLMLocalSession/generate()`` will automatically reload the model into memory as needed.
->>>>>>> b5c04af5
 
 ## Topics
 
