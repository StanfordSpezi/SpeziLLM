//
// This source file is part of the Stanford Spezi open source project
//
// SPDX-FileCopyrightText: 2024 Stanford University and the project authors (see CONTRIBUTORS.md)
//
// SPDX-License-Identifier: MIT
//


import Foundation
import MLX
import MLXLLM
import MLXRandom
import os
import SpeziChat
import SpeziLLM


/// Represents an ``LLMLocalSchema`` in execution.
///
/// The ``LLMLocalSession`` is the executable version of the local LLM containing context and state as defined by the ``LLMLocalSchema``.
/// It utilizes the [llama.cpp library](https://github.com/ggerganov/llama.cpp) to locally execute a large language model on-device.
///
/// The inference is started by ``LLMLocalSession/generate()``, returning an `AsyncThrowingStream` and can be cancelled via ``LLMLocalSession/cancel()``.
/// The ``LLMLocalSession`` exposes its current state via the ``LLMLocalSession/context`` property, containing all the conversational history with the LLM.
///
/// - Warning: The ``LLMLocalSession`` shouldn't be created manually but always through the ``LLMLocalPlatform`` via the `LLMRunner`.
///
/// - Important: In order to use the LLM local target, one needs to set build parameters in the consuming Xcode project or the consuming SPM package to enable the [Swift / C++ Interop](https://www.swift.org/documentation/cxx-interop/),     <!-- markdown-link-check-disable-line -->
/// introduced in Xcode 15 and Swift 5.9. Please refer to <doc:SpeziLLMLocal#Setup> for more information.
///
/// - Tip: For more information, refer to the documentation of the `LLMSession` from SpeziLLM.
///
/// ### Usage
///
/// The example below demonstrates a minimal usage of the ``LLMLocalSession`` via the `LLMRunner`.
///
/// ```swift
/// struct LLMLocalDemoView: View {
///     @Environment(LLMRunner.self) var runner
///     @State var responseText = ""
///
///     var body: some View {
///         Text(responseText)
///             .task {
///                 // Instantiate the `LLMLocalSchema` to an `LLMLocalSession` via the `LLMRunner`.
///                 let llmSession: LLMLocalSession = runner(
///                     with: LLMLocalSchema(
///                         modelPath: URL(string: "URL to the local model file")!
///                     )
///                 )
///
///                 do {
///                     for try await token in try await llmSession.generate() {
///                         responseText.append(token)
///                     }
///                 } catch {
///                     // Handle errors here. E.g., you can use `ViewState` and `viewStateAlert` from SpeziViews.
///                 }
///             }
///     }
/// }
/// ```
@Observable
public final class LLMLocalSession: LLMSession, @unchecked Sendable {
    /// A Swift Logger that logs important information from the ``LLMLocalSession``.
    static let logger = Logger(subsystem: "edu.stanford.spezi", category: "SpeziLLMLocal")
    
    let platform: LLMLocalPlatform
    var schema: LLMLocalSchema
    
    @ObservationIgnored private var modelExist: Bool {
        false
    }
    
    let retrivalAugmentedGenerator: RetrievalAugmentedGenerator?
    
    @ObservationIgnored private var modelExist: Bool {
        false
    }
    
    /// A task managing the ``LLMLocalSession`` output generation.
    @ObservationIgnored private var task: Task<(), Never>?
    
    @MainActor public var state: LLMState = .uninitialized
    @MainActor public var context: LLMContext = []
    /// Overrides the `context` with a custom highly customizable context in the `swift-transformers` format.
    /// - Important: When using the `customContext`, `injectToContext` will have no effect, and the assistant output will **not** be added to the `customContext`
    @MainActor public var customContext: [[String: String]] = []
    
    @MainActor public var numParameters: Int?
    @MainActor public var modelConfiguration: ModelConfiguration?
    @MainActor public var modelContainer: ModelContainer?
    
    
    /// Creates an instance of a ``LLMLocalSession`` responsible for LLM inference.
    /// Only the ``LLMLocalPlatform`` should create an instance of ``LLMLocalSession``.
    ///
    /// - Parameters:
    ///     - platform: Reference to the ``LLMLocalPlatform`` where the ``LLMLocalSession`` is running on.
    ///     - schema: The configuration of the local LLM expressed by the ``LLMLocalSchema``.
    ///     - retrivalAugmentedGenerator: The Retrival Augmented Generator (RAG) that inserts additional context to the context window given a prompt.
    init(_ platform: LLMLocalPlatform, schema: LLMLocalSchema, retrivalAugmentedGenerator: RetrievalAugmentedGenerator? = nil) {
        self.platform = platform
        self.schema = schema
        self.retrivalAugmentedGenerator = retrivalAugmentedGenerator
        
        // Inject system prompt into context
        if let systemPrompt = schema.parameters.systemPrompt {
            Task { @MainActor in
                context.append(systemMessage: systemPrompt)
            }
        }
    }
    
    /// Initializes the model in advance.
    /// Calling this method before user interaction prepares the model, which leads to reduced response time for the first prompt.
    public func setup() async throws {
        guard await _setup(continuation: nil) else {
            throw LLMLocalError.modelNotReadyYet
        }
    }
<<<<<<< HEAD
    
    
=======
    
    
>>>>>>> 6a64a365
    /// Based on the input prompt, generate the output.
    /// - Returns: A Swift `AsyncThrowingStream` that streams the generated output.
    @discardableResult
    public func generate() async throws -> AsyncThrowingStream<String, Error> {
        let (stream, continuation) = AsyncThrowingStream.makeStream(of: String.self)
        
        task = Task(priority: platform.configuration.taskPriority) {
            if await state == .uninitialized {
                guard await _setup(continuation: continuation) else {
                    await MainActor.run {
                        state = .error(error: LLMLocalError.modelNotReadyYet)
                    }
                    await finishGenerationWithError(LLMLocalError.modelNotReadyYet, on: continuation)
                    return
                }
            }
            
            guard await !checkCancellation(on: continuation) else {
                return
            }
            
            await MainActor.run {
                self.state = .generating
            }
            
            // Execute the output generation of the LLM
            await _generate(continuation: continuation)
        }
        
        return stream
    }
    
    
    public func cancel() {
        task?.cancel()
    }
    
    deinit {
        cancel()
    }
}
<|MERGE_RESOLUTION|>--- conflicted
+++ resolved
@@ -120,13 +120,8 @@
             throw LLMLocalError.modelNotReadyYet
         }
     }
-<<<<<<< HEAD
     
     
-=======
-    
-    
->>>>>>> 6a64a365
     /// Based on the input prompt, generate the output.
     /// - Returns: A Swift `AsyncThrowingStream` that streams the generated output.
     @discardableResult
