//
// This source file is part of the Stanford Spezi open source project
//
// SPDX-FileCopyrightText: 2024 Stanford University and the project authors (see CONTRIBUTORS.md)
//
// SPDX-License-Identifier: MIT
//


import Foundation
<<<<<<< HEAD
import Hub
=======
@preconcurrency import Hub
>>>>>>> 165f73e7
import MLX
import MLXLLM
import MLXLMCommon
import MLXRandom
import os
import SpeziChat
import SpeziLLM


/// Represents an ``LLMLocalSchema`` in execution.
///
/// The ``LLMLocalSession`` is the executable version of the local LLM containing context and state as defined by the ``LLMLocalSchema``.
/// It utilizes [MLX Swift](https://github.com/ml-explore/mlx-swift) to locally execute a large language model on-device.
///
/// The inference is started by ``LLMLocalSession/generate()``, returning an `AsyncThrowingStream` and can be cancelled via ``LLMLocalSession/cancel()``.
/// The ``LLMLocalSession`` exposes its current state via the ``LLMLocalSession/context`` property, containing all the conversational history with the LLM.
///
/// To offload the model and to free occupied resources by the LLM when not in use, ``LLMLocalSession/offload()`` can be called.
///
/// - Warning: The ``LLMLocalSession`` shouldn't be created manually but always through the ``LLMLocalPlatform`` via the `LLMRunner`.
///
/// - Tip: For more information, refer to the documentation of the `LLMSession` from SpeziLLM.
///
/// ### Usage
///
/// The example below demonstrates a minimal usage of the ``LLMLocalSession`` via the `LLMRunner`.
///
/// ```swift
/// struct LLMLocalDemoView: View {
///     @Environment(LLMRunner.self) var runner
///     @State var responseText = ""
///
///     var body: some View {
///         Text(responseText)
///             .task {
///                 // Instantiate the `LLMLocalSchema` to an `LLMLocalSession` via the `LLMRunner`.
///                 let llmSession: LLMLocalSession = runner(
///                     with: LLMLocalSchema(
///                         modelPath: URL(string: "URL to the local model file")!
///                     )
///                 )
///
///                 do {
///                     for try await token in try await llmSession.generate() {
///                         responseText.append(token)
///                     }
///                 } catch {
///                     // Handle errors here. E.g., you can use `ViewState` and `viewStateAlert` from SpeziViews.
///                 }
///             }
///     }
/// }
/// ```
@Observable
public final class LLMLocalSession: LLMSession, Sendable {
    /// A Swift Logger that logs important information from the ``LLMLocalSession``.
    static let logger = Logger(subsystem: "edu.stanford.spezi", category: "SpeziLLMLocal")
    /// The HuggingFace Hub API client.
    package static let hubApi = HubApi(downloadBase: FileManager.default.urls(for: .cachesDirectory, in: .userDomainMask).first)

    let platform: LLMLocalPlatform
    let schema: LLMLocalSchema

    /// Holds the currently generating continuations so that we can cancel them if required.
    let continuationHolder = LLMInferenceQueueContinuationHolder()

    @MainActor public var state: LLMState = .uninitialized
    @MainActor public var context: LLMContext = []
    /// Overrides the `context` with a custom highly customizable context in the `swift-transformers` format.
    /// - Important: When using the `customContext`, `injectToContext` will have no effect, and the assistant output will **not** be added to the `customContext`
    @MainActor public var customContext: [[String: String]] = []
    
    @MainActor public var numParameters: Int?
    @MainActor public var modelConfiguration: LLMRegistry?
    @MainActor public var modelContainer: ModelContainer?

    
    /// Creates an instance of a ``LLMLocalSession`` responsible for LLM inference.
    ///
    /// - Parameters:
    ///    - platform: Reference to the ``LLMLocalPlatform`` where the ``LLMLocalSession`` is running on.
    ///    - schema: The configuration of the local LLM expressed by the ``LLMLocalSchema``.
    ///
    /// - Important: Only the ``LLMLocalPlatform`` should create an instance of ``LLMLocalSession``.
    init(_ platform: LLMLocalPlatform, schema: LLMLocalSchema) {
        self.platform = platform
        self.schema = schema
    }
    
    /// Initializes the model in advance.
    ///
    /// Calling this method before user interaction prepares the model, which leads to reduced response time for the first prompt.
    public func setup() async throws {
        guard await _setup(continuation: nil) else {
            throw LLMLocalError.modelNotReadyYet
        }
    }
    
    /// Releases the resources associated with the current ``LLMLocalSession``.
    ///
    /// Frees up memory resources by clearing the model container and reset the GPU cache, allowing to e.g. load a different local model.
    public func offload() async {
        self.cancel()
        await MainActor.run {
            modelContainer = nil
            state = .uninitialized
        }
        MLX.GPU.clearCache()
    }
    
    
    /// Based on the input prompt, generate the output.
    /// - Returns: A Swift `AsyncThrowingStream` that streams the generated output.
    @discardableResult
    public func generate() async throws -> AsyncThrowingStream<String, any Error> {
        // Inject system prompts into context
        if await self.context.isEmpty {
            await MainActor.run {
                if let prompt = self.schema.parameters.systemPrompt {
                    self.context.append(systemMessage: prompt)
                }
            }
        }

        return try self.platform.queue.submit { continuation in
            // starts tracking the continuation for cancellation
            let continuationObserver = ContinuationObserver(track: continuation)
            defer {
                // To be on the safe side, finish the continuation (has no effect if multiple finish calls)
                continuationObserver.continuation.finish()
            }

            // Retains the continuation during inference for potential cancellation
            await self.continuationHolder.withContinuationHold(continuation: continuation) {
                if continuationObserver.isCancelled {
                    Self.logger.warning("SpeziLLMLocal: Generation cancelled by the user.")
                    return
                }

                if await self.state == .uninitialized {
                    guard await self._setup(continuation: continuation) else {
                        await MainActor.run {
                            self.state = .error(error: LLMLocalError.modelNotReadyYet)
                        }
                        await self.finishGenerationWithError(LLMLocalError.modelNotReadyYet, on: continuation)
                        return
                    }
                }

                // Execute the output generation of the LLM
                await self._generate(with: continuationObserver)
            }
        }
    }
    
    
    public func cancel() {
        // cancel all currently generating continuations
        self.continuationHolder.cancelAll()
    }
    
    deinit {
        self.cancel()
    }
}<|MERGE_RESOLUTION|>--- conflicted
+++ resolved
@@ -8,11 +8,7 @@
 
 
 import Foundation
-<<<<<<< HEAD
-import Hub
-=======
 @preconcurrency import Hub
->>>>>>> 165f73e7
 import MLX
 import MLXLLM
 import MLXLMCommon
