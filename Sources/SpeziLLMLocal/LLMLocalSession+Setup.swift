//
// This source file is part of the Stanford Spezi open source project
//
// SPDX-FileCopyrightText: 2024 Stanford University and the project authors (see CONTRIBUTORS.md)
//
// SPDX-License-Identifier: MIT
//

import Foundation
import Hub
import MLXLLM


extension LLMLocalSession {
    private func verifyModelDownload() -> Bool {
        let repo = Hub.Repo(id: self.schema.configuration.name)
        let url = HubApi.shared.localRepoLocation(repo)
        let modelFileExtension = ".safetensors"
        
        do {
            let contents = try FileManager.default.contentsOfDirectory(atPath: url.path())
            return contents.contains { $0.hasSuffix(modelFileExtension) }
        } catch {
            return false
        }
    }
    
    // swiftlint:disable:next identifier_name
    internal func _setup(continuation: AsyncThrowingStream<String, Error>.Continuation?) async -> Bool {
<<<<<<< HEAD
=======
#if targetEnvironment(simulator)
        return await _mockSetup(continuation: continuation)
#endif
        
>>>>>>> 6a64a365
        Self.logger.debug("SpeziLLMLocal: Local LLM is being initialized")
        
        await MainActor.run {
            self.state = .loading
        }
        
        guard verifyModelDownload() else {
            if let continuation {
                await finishGenerationWithError(LLMLocalError.modelNotFound, on: continuation)
            }
            Self.logger.error("SpeziLLMLocal: Local LLM file could not be opened, indicating that the model file doesn't exist")
            return false
        }
        
        do {
            let modelContainer = try await loadModelContainer(configuration: self.schema.configuration)
            
            let numParams = await modelContainer.perform { [] model, _ in
                model.numParameters()
            }
            
            await MainActor.run {
                self.modelContainer = modelContainer
                self.numParameters = numParams
                self.state = .ready
            }
        } catch {
            continuation?.yield(with: .failure(error))
            Self.logger.error("SpeziLLMLocal: Failed to load local `modelContainer`")
            return false
        }
<<<<<<< HEAD
=======
        
        Self.logger.debug("SpeziLLMLocal: Local LLM has finished initializing")
        return true
    }
    
    private func _mockSetup(continuation: AsyncThrowingStream<String, Error>.Continuation?) async -> Bool {
        Self.logger.debug("SpeziLLMLocal: Local Mock LLM is being initialized")
        
        await MainActor.run {
            self.state = .loading
        }
        
        try? await Task.sleep(for: .seconds(1))
        
        await MainActor.run {
            self.state = .ready
        }
        
        Self.logger.debug("SpeziLLMLocal: Local Mock LLM has finished initializing")
        
>>>>>>> 6a64a365
        return true
    }
}<|MERGE_RESOLUTION|>--- conflicted
+++ resolved
@@ -27,13 +27,10 @@
     
     // swiftlint:disable:next identifier_name
     internal func _setup(continuation: AsyncThrowingStream<String, Error>.Continuation?) async -> Bool {
-<<<<<<< HEAD
-=======
 #if targetEnvironment(simulator)
         return await _mockSetup(continuation: continuation)
 #endif
         
->>>>>>> 6a64a365
         Self.logger.debug("SpeziLLMLocal: Local LLM is being initialized")
         
         await MainActor.run {
@@ -65,8 +62,6 @@
             Self.logger.error("SpeziLLMLocal: Failed to load local `modelContainer`")
             return false
         }
-<<<<<<< HEAD
-=======
         
         Self.logger.debug("SpeziLLMLocal: Local LLM has finished initializing")
         return true
@@ -87,7 +82,6 @@
         
         Self.logger.debug("SpeziLLMLocal: Local Mock LLM has finished initializing")
         
->>>>>>> 6a64a365
         return true
     }
 }