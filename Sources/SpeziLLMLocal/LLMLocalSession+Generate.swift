--- conflicted
+++ resolved
@@ -83,7 +83,7 @@
                             let text = modelContext.tokenizer.decode(tokens: lastTokens)
                             
                             Self.logger.debug("SpeziLLMLocal: Yielded token: \(text, privacy: .public)")
-                            continuation.yield(text)
+                            continuation.yield(.intermediate(text))
                             
                             if schema.injectIntoContext {
                                 Task { @MainActor in
@@ -99,33 +99,18 @@
                 let reaminingTokens = result.tokens.count % schema.parameters.displayEveryNTokens
                 let lastTokens = Array(result.tokens.suffix(reaminingTokens))
                 let text = modelContext.tokenizer.decode(tokens: lastTokens)
-                continuation.yield(text)
+                continuation.yield(.intermediate(text))
                 
-<<<<<<< HEAD
                 if schema.injectIntoContext {
                     Task { @MainActor in
                         context.append(assistantOutput: text)
                         context.completeAssistantStreaming()
-=======
-                if tokens.count.isMultiple(of: schema.parameters.displayEveryNTokens) {
-                    let lastTokens = Array(tokens.suffix(schema.parameters.displayEveryNTokens))
-                    let text = tokenizer.decode(tokens: lastTokens)
-                    
-                    Self.logger.debug("SpeziLLMLocal: Yielded token: \(text, privacy: .public)")
-                    continuation.yield(.intermediate(text))
-                    
-                    if schema.injectIntoContext {
-                        Task { @MainActor in
-                            context.append(assistantOutput: text)
-                        }
->>>>>>> 2cd6d0ea
                     }
                 }
                 
                 return result
             }
             
-<<<<<<< HEAD
             Self.logger.debug(
                 """
                 SpeziLLMLocal:
@@ -133,52 +118,27 @@
                 Generation tokens per second: \(result.tokensPerSecond, privacy: .public)
                 """
             )
-=======
-            // Yielding every Nth token may result in missing the final tokens.
-            let reaminingTokens = result.tokens.count % schema.parameters.displayEveryNTokens
-            let lastTokens = Array(result.tokens.suffix(reaminingTokens))
-            let text = tokenizer.decode(tokens: lastTokens)
-            continuation.yield(.intermediate(text))
->>>>>>> 2cd6d0ea
+            
+            continuation.yield(
+                .final(
+                    LLMLocalGenerationResult(
+                        inputTokens: result.inputText.tokens.asArray(Int.self),
+                        outputTokens: result.tokens,
+                        output: result.output,
+                        promptTime: result.promptTime,
+                        generateTime: result.generateTime
+                    )
+                )
+            )
             
             await MainActor.run {
                 continuation.finish()
                 state = .ready
             }
-<<<<<<< HEAD
         } catch {
             Self.logger.error("SpeziLLMLocal: Generation endet with error: \(error)")
             await finishGenerationWithError(LLMLocalError.generationError, on: continuation)
             return
-=======
-            
-            return result
-        }
-        
-        Self.logger.debug(
-            """
-            SpeziLLMLocal:
-            Prompt Tokens per second: \(result.promptTokensPerSecond, privacy: .public)
-            Generation tokens per second: \(result.tokensPerSecond, privacy: .public)
-            """
-        )
-        
-        continuation.yield(
-            .final(
-                LLMLocalGenerationResult(
-                    inputTokens: result.promptTokens,
-                    outputTokens: result.tokens,
-                    output: result.output,
-                    promptTime: result.promptTime,
-                    generateTime: result.generateTime
-                )
-            )
-        )
-        
-        await MainActor.run {
-            continuation.finish()
-            state = .ready
->>>>>>> 2cd6d0ea
         }
     }
     
