//
// This source file is part of the Stanford Spezi open source project
//
// SPDX-FileCopyrightText: 2024 Stanford University and the project authors (see CONTRIBUTORS.md)
//
// SPDX-License-Identifier: MIT
//

import Foundation
import MLXLLM
import SpeziChat
import SpeziLLM


/// Defines the type and configuration of the ``LLMLocalSession``.
///
/// The ``LLMLocalSchema`` is used as a configuration for the to-be-used local LLM. It contains all information necessary for the creation of an executable ``LLMLocalSession``.
/// It is bound to a ``LLMLocalPlatform`` that is responsible for turning the ``LLMLocalSchema`` to an ``LLMLocalSession``.
///
/// - Tip: For more information, refer to the documentation of the `LLMSchema` from SpeziLLM.
public struct LLMLocalSchema: LLMSchema {
    public typealias Platform = LLMLocalPlatform
    
    /// Closure to properly format the ``LLMLocal/context`` to a `String` which is tokenized and passed to the LLM.
    let parameters: LLMLocalParameters
    /// Sampling parameters of the LLM.
    let samplingParameters: LLMLocalSamplingParameters
<<<<<<< HEAD
    /// Closure to properly format the ``LLMLocal/context`` to a `String` which is tokenized and passed to the LLM.
    let formatChat: (@Sendable (LLMContext) throws -> String)
=======
>>>>>>> 6a64a365
    /// Indicates if the inference output by the ``LLMLocalSession`` should automatically be inserted into the ``LLMLocalSession/context``.
    public let injectIntoContext: Bool
    /// The models configuration which is based on `mlx-libraries`
    internal let configuration: ModelConfiguration
    
    /// Creates an instance of the ``LLMLocalSchema`` containing all necessary configuration for local LLM inference.
    ///
    /// - Parameters:
<<<<<<< HEAD
    ///   - configuration: A local `URL` where the LLM file is stored. The format of the LLM must be in the llama.cpp `.gguf` format.
    ///   - generateParameters: Parameters controlling the LLM generation process.
    ///   - maxTokens: Maximum number of tokens to generate in a single output, defaults to 2048.
    ///   - displayEveryNTokens: Interval for displaying output after every N tokens generated, defaults to 4 (improve by ~15% compared to update at every token).
=======
    ///   - model: The `LLMLocalModel` to be used by the schema.
    ///   - parameters: Parameters controlling the LLM generation process.
    ///   - samplingParameters: Represents the sampling parameters of the LLM.
>>>>>>> 6a64a365
    ///   - injectIntoContext: Indicates if the inference output by the ``LLMLocalSession`` should automatically be inserted into the ``LLMLocalSession/context``, defaults to false.
    public init(
        model: LLMLocalModel,
<<<<<<< HEAD
=======
        parameters: LLMLocalParameters = .init(),
        samplingParameters: LLMLocalSamplingParameters = .init(),
        injectIntoContext: Bool = false
    ) {
        self.parameters = parameters
        self.samplingParameters = samplingParameters
        self.injectIntoContext = injectIntoContext
        self.configuration = .init(id: model.hubID)
    }
    
    @_disfavoredOverload
    internal init(
        configuration: ModelConfiguration,
>>>>>>> 6a64a365
        parameters: LLMLocalParameters = .init(),
        samplingParameters: LLMLocalSamplingParameters = .init(),
<<<<<<< HEAD
        injectIntoContext: Bool = false,
        formatChat: @escaping (@Sendable (LLMContext) throws -> String)
    ) {
=======
        injectIntoContext: Bool = false
    ) {
        self.configuration = configuration
>>>>>>> 6a64a365
        self.parameters = parameters
        self.samplingParameters = samplingParameters
<<<<<<< HEAD
        self.formatChat = formatChat
        self.injectIntoContext = injectIntoContext
        self.configuration = .init(id: model.hubID)
=======
        self.injectIntoContext = injectIntoContext
>>>>>>> 6a64a365
    }
}<|MERGE_RESOLUTION|>--- conflicted
+++ resolved
@@ -25,11 +25,6 @@
     let parameters: LLMLocalParameters
     /// Sampling parameters of the LLM.
     let samplingParameters: LLMLocalSamplingParameters
-<<<<<<< HEAD
-    /// Closure to properly format the ``LLMLocal/context`` to a `String` which is tokenized and passed to the LLM.
-    let formatChat: (@Sendable (LLMContext) throws -> String)
-=======
->>>>>>> 6a64a365
     /// Indicates if the inference output by the ``LLMLocalSession`` should automatically be inserted into the ``LLMLocalSession/context``.
     public let injectIntoContext: Bool
     /// The models configuration which is based on `mlx-libraries`
@@ -38,21 +33,12 @@
     /// Creates an instance of the ``LLMLocalSchema`` containing all necessary configuration for local LLM inference.
     ///
     /// - Parameters:
-<<<<<<< HEAD
-    ///   - configuration: A local `URL` where the LLM file is stored. The format of the LLM must be in the llama.cpp `.gguf` format.
-    ///   - generateParameters: Parameters controlling the LLM generation process.
-    ///   - maxTokens: Maximum number of tokens to generate in a single output, defaults to 2048.
-    ///   - displayEveryNTokens: Interval for displaying output after every N tokens generated, defaults to 4 (improve by ~15% compared to update at every token).
-=======
     ///   - model: The `LLMLocalModel` to be used by the schema.
     ///   - parameters: Parameters controlling the LLM generation process.
     ///   - samplingParameters: Represents the sampling parameters of the LLM.
->>>>>>> 6a64a365
     ///   - injectIntoContext: Indicates if the inference output by the ``LLMLocalSession`` should automatically be inserted into the ``LLMLocalSession/context``, defaults to false.
     public init(
         model: LLMLocalModel,
-<<<<<<< HEAD
-=======
         parameters: LLMLocalParameters = .init(),
         samplingParameters: LLMLocalSamplingParameters = .init(),
         injectIntoContext: Bool = false
@@ -66,26 +52,13 @@
     @_disfavoredOverload
     internal init(
         configuration: ModelConfiguration,
->>>>>>> 6a64a365
         parameters: LLMLocalParameters = .init(),
         samplingParameters: LLMLocalSamplingParameters = .init(),
-<<<<<<< HEAD
-        injectIntoContext: Bool = false,
-        formatChat: @escaping (@Sendable (LLMContext) throws -> String)
-    ) {
-=======
         injectIntoContext: Bool = false
     ) {
         self.configuration = configuration
->>>>>>> 6a64a365
         self.parameters = parameters
         self.samplingParameters = samplingParameters
-<<<<<<< HEAD
-        self.formatChat = formatChat
         self.injectIntoContext = injectIntoContext
-        self.configuration = .init(id: model.hubID)
-=======
-        self.injectIntoContext = injectIntoContext
->>>>>>> 6a64a365
     }
 }