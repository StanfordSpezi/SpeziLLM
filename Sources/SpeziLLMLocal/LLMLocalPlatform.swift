--- conflicted
+++ resolved
@@ -64,14 +64,11 @@
             subsystem: "Spezi",
             category: "LLMLocalPlatform"
         ).warning("SpeziLLMLocal is only supported on physical devices. A mock session will be used instead.")
-<<<<<<< HEAD
-=======
         
         Logger(
             subsystem: "Spezi",
             category: "LLMLocalPlatform"
         ).warning("\(String(localized: "LLM_MLX_NOT_SUPPORTED_WORKAROUND", bundle: .module))")
->>>>>>> 26b1e077
 #else
         if let cacheLimit = configuration.cacheLimit {
             MLX.GPU.set(cacheLimit: cacheLimit * 1024 * 1024)
