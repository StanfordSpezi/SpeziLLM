--- conflicted
+++ resolved
@@ -60,26 +60,18 @@
     
     public nonisolated func configure() {
 #if targetEnvironment(simulator)
-<<<<<<< HEAD
-        assertionFailure("SpeziLLMLocal: Code cannot be run on simulator.")
-#endif
-=======
         Logger(
             subsystem: "Spezi",
             category: "LLMLocalPlatform"
         ).warning("SpeziLLMLocal is only supported on physical devices. A mock session will be used instead.")
 #else
->>>>>>> 6a64a365
         if let cacheLimit = configuration.cacheLimit {
             MLX.GPU.set(cacheLimit: cacheLimit * 1024 * 1024)
         }
         if let memoryLimit = configuration.memoryLimit {
             MLX.GPU.set(memoryLimit: memoryLimit.limit, relaxed: memoryLimit.relaxed)
         }
-<<<<<<< HEAD
-=======
 #endif
->>>>>>> 6a64a365
     }
     
     public nonisolated func callAsFunction(with llmSchema: LLMLocalSchema) -> LLMLocalSession {
