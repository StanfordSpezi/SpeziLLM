//
// This source file is part of the Stanford Spezi open source project
//
// SPDX-FileCopyrightText: 2022 Stanford University and the project authors (see CONTRIBUTORS.md)
//
// SPDX-License-Identifier: MIT
//

import Foundation
import Network
import SpeziLLM


/// Errors that can occur by interacting with Fog LLMs.
public enum LLMFogError: LLMError {
    /// Fog LLM user token is invalid.
    case invalidAPIToken
    /// Connectivity error
    case connectivityIssues(Error)
    /// Error during generation
    case generationError
    /// Error during accessing the Fog LLM Model
<<<<<<< HEAD
    case modelAccessError(any Error)
=======
    case modelAccessError(String)
>>>>>>> 1e129677
    /// Fog CA certificate is missing / not readable.
    case missingCaCertificate
    /// No mDNS services were found
    case mDnsServicesNotFound
    /// Network error during mDNS service discovery.
    case mDnsServiceDiscoveryNetworkError
    /// Unknown error
<<<<<<< HEAD
    case unknownError(any Error)
    
=======
    case unknownError(String)

>>>>>>> 1e129677
    
    public var errorDescription: String? {
        switch self {
        case .invalidAPIToken:
            String(localized: LocalizedStringResource("LLM_INVALID_TOKEN_ERROR_DESCRIPTION", bundle: .atURL(from: .module)))
        case .connectivityIssues:
            String(localized: LocalizedStringResource("LLM_CONNECTIVITY_ERROR_DESCRIPTION", bundle: .atURL(from: .module)))
        case .generationError:
            String(localized: LocalizedStringResource("LLM_GENERATION_ERROR_DESCRIPTION", bundle: .atURL(from: .module)))
        case .modelAccessError:
            String(localized: LocalizedStringResource("LLM_MODEL_ACCESS_ERROR_DESCRIPTION", bundle: .atURL(from: .module)))
        case .missingCaCertificate:
            String(localized: LocalizedStringResource("LLM_MISSING_CA_CERT_ERROR_DESCRIPTION", bundle: .atURL(from: .module)))
        case .mDnsServicesNotFound:
            String(localized: LocalizedStringResource("LLM_NO_MDNS_SERVICE_FOUND_ERROR_DESCRIPTION", bundle: .atURL(from: .module)))
        case .mDnsServiceDiscoveryNetworkError:
            String(localized: LocalizedStringResource("LLM_SERIVE_DISCOVERY_ERROR_DESCRIPTION", bundle: .atURL(from: .module)))
        case .unknownError:
            String(localized: LocalizedStringResource("LLM_UNKNOWN_ERROR_DESCRIPTION", bundle: .atURL(from: .module)))
        }
    }
    
    public var recoverySuggestion: String? {
        switch self {
        case .invalidAPIToken:
            String(localized: LocalizedStringResource("LLM_INVALID_TOKEN_RECOVERY_SUGGESTION", bundle: .atURL(from: .module)))
        case .connectivityIssues:
            String(localized: LocalizedStringResource("LLM_CONNECTIVITY_ERROR_RECOVERY_SUGGESTION", bundle: .atURL(from: .module)))
        case .generationError:
            String(localized: LocalizedStringResource("LLM_GENERATION_ERROR_RECOVERY_SUGGESTION", bundle: .atURL(from: .module)))
        case .modelAccessError:
            String(localized: LocalizedStringResource("LLM_MODEL_ACCESS_ERROR_RECOVERY_SUGGESTION", bundle: .atURL(from: .module)))
        case .missingCaCertificate:
            String(localized: LocalizedStringResource("LLM_MISSING_CA_CERT_ERROR_RECOVERY_SUGGESTION", bundle: .atURL(from: .module)))
        case .mDnsServicesNotFound:
            String(localized: LocalizedStringResource("LLM_NO_MDNS_SERVICE_FOUND_ERROR_RECOVERY_SUGGESTION", bundle: .atURL(from: .module)))
        case .mDnsServiceDiscoveryNetworkError:
            String(localized: LocalizedStringResource("LLM_SERIVE_DISCOVERY_ERROR_RECOVERY_SUGGESTION", bundle: .atURL(from: .module)))
        case .unknownError:
            String(localized: LocalizedStringResource("LLM_UNKNOWN_ERROR_RECOVERY_SUGGESTION", bundle: .atURL(from: .module)))
        }
    }

    public var failureReason: String? {
        switch self {
        case .invalidAPIToken:
            String(localized: LocalizedStringResource("LLM_INVALID_TOKEN_FAILURE_REASON", bundle: .atURL(from: .module)))
        case .connectivityIssues:
            String(localized: LocalizedStringResource("LLM_CONNECTIVITY_ERROR_FAILURE_REASON", bundle: .atURL(from: .module)))
        case .generationError:
            String(localized: LocalizedStringResource("LLM_GENERATION_ERROR_FAILURE_REASON", bundle: .atURL(from: .module)))
        case .modelAccessError:
            String(localized: LocalizedStringResource("LLM_MODEL_ACCESS_ERROR_FAILURE_REASON", bundle: .atURL(from: .module)))
        case .missingCaCertificate:
            String(localized: LocalizedStringResource("LLM_MISSING_CA_CERT_ERROR_FAILURE_REASON", bundle: .atURL(from: .module)))
        case .mDnsServicesNotFound:
            String(localized: LocalizedStringResource("LLM_NO_MDNS_SERVICE_FOUND_ERROR_FAILURE_REASON", bundle: .atURL(from: .module)))
        case .mDnsServiceDiscoveryNetworkError:
            String(localized: LocalizedStringResource("LLM_SERIVE_DISCOVERY_ERROR_FAILURE_REASON", bundle: .atURL(from: .module)))
        case .unknownError:
            String(localized: LocalizedStringResource("LLM_UNKNOWN_ERROR_FAILURE_REASON", bundle: .atURL(from: .module)))
        }
    }
    
    
    public static func == (lhs: LLMFogError, rhs: LLMFogError) -> Bool {
        switch (lhs, rhs) {
        case (.invalidAPIToken, .invalidAPIToken): true
        case (.connectivityIssues, .connectivityIssues): true
        case (.generationError, .generationError): true
        case (.modelAccessError, .modelAccessError): true
        case (.missingCaCertificate, .missingCaCertificate): true
        case (.mDnsServicesNotFound, .mDnsServicesNotFound): true
        case (.mDnsServiceDiscoveryNetworkError, .mDnsServiceDiscoveryNetworkError): true
        case (.unknownError, .unknownError): true
        default: false
        }
    }
}


extension LLMFogSession {
    private static let modelNotFoundRegex: Regex = {
        guard let regex = try? Regex("model '([\\w:]+)' not found, try pulling it first") else {
            preconditionFailure("SpeziLLMFog: Error Regex could not be parsed")
        }

        return regex
    }()


    func handleErrorCode(statusCode: Int, message: String?) -> LLMFogError {
        switch statusCode {
        case 401, 403:
            Self.logger.error("SpeziLLMFog: LLM model could not be accessed as the passed authentication token is invalid.")
            return .invalidAPIToken
        case 404:
            if let message,
               message.contains(Self.modelNotFoundRegex) {
                LLMFogSession.logger.error("SpeziLLMFog: Model could not be accessed, ensure to pull it first on the Ollama fog node: \(message)")
                return .modelAccessError(message)
            }
            fallthrough
        default:
            LLMFogSession.logger.error("SpeziLLMFog: Unknown error occurred: \(statusCode) \(message ?? "")")
            return .unknownError("\(statusCode) \(message ?? "")")
        }
    }
}<|MERGE_RESOLUTION|>--- conflicted
+++ resolved
@@ -20,11 +20,7 @@
     /// Error during generation
     case generationError
     /// Error during accessing the Fog LLM Model
-<<<<<<< HEAD
-    case modelAccessError(any Error)
-=======
     case modelAccessError(String)
->>>>>>> 1e129677
     /// Fog CA certificate is missing / not readable.
     case missingCaCertificate
     /// No mDNS services were found
@@ -32,13 +28,8 @@
     /// Network error during mDNS service discovery.
     case mDnsServiceDiscoveryNetworkError
     /// Unknown error
-<<<<<<< HEAD
-    case unknownError(any Error)
-    
-=======
     case unknownError(String)
 
->>>>>>> 1e129677
     
     public var errorDescription: String? {
         switch self {
