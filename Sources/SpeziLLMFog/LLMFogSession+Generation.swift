--- conflicted
+++ resolved
@@ -17,25 +17,13 @@
     ///
     /// - Parameters:
     ///   - continuation: A Swift `AsyncThrowingStream` that streams the generated output.
-<<<<<<< HEAD
-    func _generate( // swiftlint:disable:this identifier_name
+    func _generate( // swiftlint:disable:this identifier_name function_body_length
         continuation: AsyncThrowingStream<String, any Error>.Continuation
-=======
-    func _generate( // swiftlint:disable:this identifier_name function_body_length
-        continuation: AsyncThrowingStream<String, Error>.Continuation
->>>>>>> 1e129677
     ) async {
         Self.logger.debug("SpeziLLMFog: Fog LLM started a new inference")
         await MainActor.run {
             self.state = .generating
         }
-<<<<<<< HEAD
-        
-        let chatStream: AsyncThrowingStream<ChatStreamResult, any Error> = await self.model.chatsStream(query: self.openAIChatQuery)
-        
-=======
-
->>>>>>> 1e129677
         do {
             let response = try await fogNodeClient.createChatCompletion(openAIChatQuery)
 
