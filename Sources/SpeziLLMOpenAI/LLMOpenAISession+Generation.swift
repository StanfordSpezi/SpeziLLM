//
// This source file is part of the Stanford Spezi open source project
//
// SPDX-FileCopyrightText: 2022 Stanford University and the project authors (see CONTRIBUTORS.md)
//
// SPDX-License-Identifier: MIT
//

import Foundation
import GeneratedOpenAIClient
import OpenAPIRuntime
import SpeziChat
import SpeziLLM


extension LLMOpenAISession {
    /// Based on the input prompt, generate the output via the OpenAI API.
    ///
    /// - Parameters:
    ///   - continuationObserver: A `ContinuationObserver` that tracks a Swift `AsyncThrowingStream` continuation for cancellation.
    func _generate( // swiftlint:disable:this identifier_name function_body_length cyclomatic_complexity
        with continuationObserver: ContinuationObserver<String, any Error>
    ) async {
        // Check if the generation has been cancelled
        if continuationObserver.isCancelled {
            Self.logger.warning("SpeziLLMOpenAI: Generation cancelled by the user.")
            return
        }

        Self.logger.debug("SpeziLLMOpenAI: OpenAI GPT started a new inference")
        await MainActor.run {
            self.state = .generating
        }

        while true {
            // Check if the generation has been cancelled
            if continuationObserver.isCancelled {
                Self.logger.warning("SpeziLLMOpenAI: Generation cancelled by the user.")
                break
            }

            var llmStreamResults: [Int: LLMOpenAIStreamResult] = [:]
            
            do {
                let response = try await openAiClient.createChatCompletion(openAIChatQuery)

                if case let .undocumented(statusCode: statusCode, _) = response {
                    let llmError = handleErrorCode(statusCode)
                    await finishGenerationWithError(llmError, on: continuationObserver.continuation)
                    return
                }

                let chatStream = try response.ok.body.text_event_hyphen_stream
                    .asDecodedServerSentEventsWithJSONData(
                        of: Components.Schemas.CreateChatCompletionStreamResponse.self,
                        decoder: .init(),
                        while: { incomingData in incomingData != ArraySlice<UInt8>(Data("[DONE]".utf8)) }
                    )

                for try await chatStreamResult in chatStream {
                    // Check if the generation has been cancelled
                    if continuationObserver.isCancelled {
                        Self.logger.warning("SpeziLLMOpenAI: Generation cancelled by the user.")

                        // cleanup, discard any results so that we don't perform function calls
                        llmStreamResults = [:]
                        break
                    }

                    guard let choices = chatStreamResult.data?.choices else {
                        Self.logger.error("SpeziLLMOpenAI: Couldn't obtain choices from stream response.")
                        return
                    }

                    // Important to iterate over all choices as LLM could choose to call multiple functions / generate multiple choices
                    for choice in choices {
                        llmStreamResults[choice.index] = llmStreamResults[
                            choice.index,
                            default: .init()
                        ].append(choice: choice)
                    }
                    
                    // Append assistant messages during the streaming to ensure that they are visible to the user during processing
                    let assistantResults = llmStreamResults.values.filter { llmStreamResult in
                        llmStreamResult.role == .assistant && !(llmStreamResult.deltaContent?.isEmpty ?? true)
                    }
                    
                    // Only consider the first found assistant content result
                    guard let content = assistantResults.first?.deltaContent else {
                        continue
                    }

                    // Automatically inject the yielded string piece into the `LLMLocal/context`
                    if schema.injectIntoContext {
                        await MainActor.run {
                            context.append(assistantOutput: content)
                        }
                    }

                    // Yield string piece into continuation
                    continuationObserver.continuation.yield(content)
                }
                
                if schema.injectIntoContext {
                    await MainActor.run {
                        context.completeAssistantStreaming()
                    }
                }
            } catch let error as ClientError {
                Self.logger.error("SpeziLLMOpenAI: Connectivity Issues with the OpenAI API: \(error)")
                await finishGenerationWithError(LLMOpenAIError.connectivityIssues(error), on: continuationObserver.continuation)
                return
            } catch let error as LLMOpenAIError {
                Self.logger.error("SpeziLLMOpenAI: \(error.localizedDescription)")
                await finishGenerationWithError(LLMOpenAIError.functionCallSchemaExtractionError(error), on: continuationObserver.continuation)
                return
            } catch {
                Self.logger.error("SpeziLLMOpenAI: Unknown Generation error occurred - \(error)")
                await finishGenerationWithError(LLMOpenAIError.generationError, on: continuationObserver.continuation)
                return
            }

            let functionCalls = llmStreamResults.values.compactMap { $0.functionCall }.flatMap { $0 }

            // Exit the while loop if we don't have any function calls
            guard !functionCalls.isEmpty else {
                await checkForActiveToolCalls()
                break
            }
            
            // Inject the requested function calls into the LLM context
            let functionCallContext: [LLMContextEntity.ToolCall] = functionCalls.compactMap { functionCall in
                guard let functionCallID = functionCall.id,
                      let functionCallName = functionCall.name else {
                    return nil
                }

                return .init(id: functionCallID, name: functionCallName, arguments: functionCall.arguments ?? "")
            }
            await MainActor.run {
                context.append(functionCalls: functionCallContext)
            }
<<<<<<< HEAD

            await self.incrementToolCallCounter(by: functionCalls.count)

            // Parallelize function call execution
=======
            
            // Parallel function call execution
>>>>>>> 89b387a5
            do {
                try await withThrowingTaskGroup(of: Void.self) { group in   // swiftlint:disable:this closure_body_length
                    for functionCall in functionCalls {
                        group.addTask {     // swiftlint:disable:this closure_body_length
                            Self.logger.debug("""
                            SpeziLLMOpenAI: Function call \(functionCall.name ?? "")
                            Arguments: \(functionCall.arguments ?? "")
                            """)

                            // Check if the function call execution has been cancelled
                            if continuationObserver.isCancelled {
                                Self.logger.warning("SpeziLLMOpenAI: Function call execution cancelled by the user.")
                                return
                            }

                            guard let functionName = functionCall.name,
                                  let functionID = functionCall.id,
                                  let functionArgument = functionCall.arguments?.data(using: .utf8),
                                  let function = self.schema.functions[functionName] else {
                                Self.logger.debug("SpeziLLMOpenAI: Couldn't find the requested function to call")
<<<<<<< HEAD
                                await self.finishGenerationWithError(LLMOpenAIError.invalidFunctionCallName, on: continuation)
                                await self.decrementToolCallCounter()
=======
                                await self.finishGenerationWithError(LLMOpenAIError.invalidFunctionCallName, on: continuationObserver.continuation)
>>>>>>> 89b387a5
                                throw LLMOpenAIError.invalidFunctionCallName
                            }

                            // Inject parameters into the @Parameters of the function call
                            do {
                                try function.injectParameters(from: functionArgument)
                            } catch {
                                Self.logger.error("SpeziLLMOpenAI: Invalid function call arguments - \(error)")
<<<<<<< HEAD
                                await self.finishGenerationWithError(LLMOpenAIError.invalidFunctionCallArguments(error), on: continuation)
                                await self.decrementToolCallCounter()
=======
                                await self.finishGenerationWithError(
                                    LLMOpenAIError.invalidFunctionCallArguments(error),
                                    on: continuationObserver.continuation
                                )
>>>>>>> 89b387a5
                                throw LLMOpenAIError.invalidFunctionCallArguments(error)
                            }

                            let functionCallResponse: String?
                            
                            do {
                                // Execute function
                                // Errors thrown by the functions are surfaced to the user as an LLM generation error
                                functionCallResponse = try await function.execute()
<<<<<<< HEAD
                            } catch is CancellationError {
                                if await self.checkCancellation(on: continuation) {
                                    Self.logger.debug("SpeziLLMOpenAI: Function call execution cancelled because of Task cancellation.")
                                    await self.decrementToolCallCounter()
                                    throw CancellationError()
                                }
                                return
                            } catch {
                                Self.logger.error("SpeziLLMOpenAI: Function call execution error - \(error)")
                                await self.finishGenerationWithError(LLMOpenAIError.functionCallError(error), on: continuation)
                                await self.decrementToolCallCounter()
=======
                            } catch {
                                Self.logger.error("SpeziLLMOpenAI: Function call execution error - \(error)")
                                await self.finishGenerationWithError(LLMOpenAIError.functionCallError(error), on: continuationObserver.continuation)
>>>>>>> 89b387a5
                                throw LLMOpenAIError.functionCallError(error)
                            }
                            
                            Self.logger.debug("""
                            SpeziLLMOpenAI: Function call \(functionCall.name ?? "")
                            Arguments: \(functionCall.arguments ?? "")
                            Response: \(functionCallResponse ?? "<empty response>")
                            """)
                            
                            await MainActor.run {
                                let defaultResponse = "Function call to \(functionCall.name ?? "") succeeded, function intentionally didn't respond anything."

                                // Return `defaultResponse` in case of `nil` or empty return of the function call
                                self.context.append(
                                    forFunction: functionName,
                                    withID: functionID,
                                    response: functionCallResponse?.isEmpty != false ? defaultResponse : (functionCallResponse ?? defaultResponse)
                                )
                            }

                            await self.decrementToolCallCounter()
                        }
                    }

                    try await group.waitForAll()
                }
            } catch {
                // Stop LLM inference in case of a function call error
                return
            }
        }

<<<<<<< HEAD
        continuation.finish()
=======
>>>>>>> 89b387a5
        Self.logger.debug("SpeziLLMOpenAI: OpenAI GPT completed an inference")

        await MainActor.run {
            self.state = .ready
        }
    }
}<|MERGE_RESOLUTION|>--- conflicted
+++ resolved
@@ -140,15 +140,10 @@
             await MainActor.run {
                 context.append(functionCalls: functionCallContext)
             }
-<<<<<<< HEAD
 
             await self.incrementToolCallCounter(by: functionCalls.count)
 
-            // Parallelize function call execution
-=======
-            
             // Parallel function call execution
->>>>>>> 89b387a5
             do {
                 try await withThrowingTaskGroup(of: Void.self) { group in   // swiftlint:disable:this closure_body_length
                     for functionCall in functionCalls {
@@ -169,12 +164,8 @@
                                   let functionArgument = functionCall.arguments?.data(using: .utf8),
                                   let function = self.schema.functions[functionName] else {
                                 Self.logger.debug("SpeziLLMOpenAI: Couldn't find the requested function to call")
-<<<<<<< HEAD
-                                await self.finishGenerationWithError(LLMOpenAIError.invalidFunctionCallName, on: continuation)
+                                await self.finishGenerationWithError(LLMOpenAIError.invalidFunctionCallName, on: continuationObserver.continuation)
                                 await self.decrementToolCallCounter()
-=======
-                                await self.finishGenerationWithError(LLMOpenAIError.invalidFunctionCallName, on: continuationObserver.continuation)
->>>>>>> 89b387a5
                                 throw LLMOpenAIError.invalidFunctionCallName
                             }
 
@@ -183,15 +174,11 @@
                                 try function.injectParameters(from: functionArgument)
                             } catch {
                                 Self.logger.error("SpeziLLMOpenAI: Invalid function call arguments - \(error)")
-<<<<<<< HEAD
-                                await self.finishGenerationWithError(LLMOpenAIError.invalidFunctionCallArguments(error), on: continuation)
-                                await self.decrementToolCallCounter()
-=======
                                 await self.finishGenerationWithError(
                                     LLMOpenAIError.invalidFunctionCallArguments(error),
                                     on: continuationObserver.continuation
-                                )
->>>>>>> 89b387a5
+                                )                                
+                                await self.decrementToolCallCounter()
                                 throw LLMOpenAIError.invalidFunctionCallArguments(error)
                             }
 
@@ -201,23 +188,11 @@
                                 // Execute function
                                 // Errors thrown by the functions are surfaced to the user as an LLM generation error
                                 functionCallResponse = try await function.execute()
-<<<<<<< HEAD
-                            } catch is CancellationError {
-                                if await self.checkCancellation(on: continuation) {
-                                    Self.logger.debug("SpeziLLMOpenAI: Function call execution cancelled because of Task cancellation.")
-                                    await self.decrementToolCallCounter()
-                                    throw CancellationError()
-                                }
-                                return
-                            } catch {
-                                Self.logger.error("SpeziLLMOpenAI: Function call execution error - \(error)")
-                                await self.finishGenerationWithError(LLMOpenAIError.functionCallError(error), on: continuation)
-                                await self.decrementToolCallCounter()
-=======
                             } catch {
                                 Self.logger.error("SpeziLLMOpenAI: Function call execution error - \(error)")
                                 await self.finishGenerationWithError(LLMOpenAIError.functionCallError(error), on: continuationObserver.continuation)
->>>>>>> 89b387a5
+                                await self.decrementToolCallCounter()
+
                                 throw LLMOpenAIError.functionCallError(error)
                             }
                             
@@ -250,10 +225,6 @@
             }
         }
 
-<<<<<<< HEAD
-        continuation.finish()
-=======
->>>>>>> 89b387a5
         Self.logger.debug("SpeziLLMOpenAI: OpenAI GPT completed an inference")
 
         await MainActor.run {
