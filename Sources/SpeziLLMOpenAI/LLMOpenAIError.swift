--- conflicted
+++ resolved
@@ -17,7 +17,7 @@
     /// OpenAI API token is invalid.
     case invalidAPIToken
     /// Connectivity error
-    case connectivityIssues(Error)
+    case connectivityIssues(any Error)
     /// Couldn't store the OpenAI token to a secure storage location
     case storageError
     /// Quota limit reached
@@ -31,26 +31,11 @@
     /// Invalid function call parameters (mismatch between sent parameters from OpenAI and declared ones within the ``LLMFunction``), including the decoding error
     case invalidFunctionCallArguments(any Error)
     /// Exception during function call execution
-<<<<<<< HEAD
     case functionCallError(any Error)
-    
-    
-    /// Maps the enum cases to error message from the OpenAI API
-    var openAIErrorMessage: String? {
-        switch self {
-        case .invalidAPIToken: "invalid_api_key"
-        case .insufficientQuota: "insufficient_quota"
-        default: nil
-        }
-    }
-    
-=======
-    case functionCallError(Error)
     /// Error during the extraction of function call schema definition from the SpeziLLM function calling DSL.
-    case functionCallSchemaExtractionError(Error)
+    case functionCallSchemaExtractionError(any Error)
 
 
->>>>>>> 1e129677
     public var errorDescription: String? {
         switch self {
         case .missingAPIToken:
