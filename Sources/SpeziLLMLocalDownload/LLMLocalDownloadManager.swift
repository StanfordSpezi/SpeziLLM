--- conflicted
+++ resolved
@@ -8,10 +8,6 @@
 
 import Foundation
 import Hub
-<<<<<<< HEAD
-import MLXLLM
-=======
->>>>>>> 6a64a365
 import Observation
 import SpeziLLMLocal
 import SpeziViews
@@ -31,11 +27,7 @@
     public enum DownloadState: Equatable {
         case idle
         case downloading(progress: Progress)
-<<<<<<< HEAD
-        case downloaded(storageUrl: URL)
-=======
         case downloaded
->>>>>>> 6a64a365
         case error(LocalizedError)
         
         
@@ -54,17 +46,10 @@
     @ObservationIgnored private var downloadTask: Task<(), Never>?
     /// Indicates the current state of the ``LLMLocalDownloadManager``.
     @MainActor public var state: DownloadState = .idle
-<<<<<<< HEAD
-    private let modelConfiguration: ModelConfiguration
-    
-    @ObservationIgnored public var modelExists: Bool {
-        LLMLocalDownloadManager.modelExsist(model: .custom(id: modelConfiguration.name))
-=======
     private let model: LLMLocalModel
     
     @ObservationIgnored public var modelExist: Bool {
         LLMLocalDownloadManager.modelExist(model: model)
->>>>>>> 6a64a365
     }
     
     /// Initializes a ``LLMLocalDownloadManager`` instance to manage the download of Large Language Model (LLM) files from remote servers.
@@ -72,22 +57,14 @@
     /// - Parameters:
     ///   - modelID: The Huggingface model ID of the LLM that needs to be downloaded.
     public init(model: LLMLocalModel) {
-<<<<<<< HEAD
-        self.modelConfiguration = .init(id: model.hubID)
-=======
         self.model = model
->>>>>>> 6a64a365
     }
     
     /// Checks if a model is already downloaded to the local device.
     ///
     /// - Parameter model: The model to check for local existence.
     /// - Returns: A Boolean value indicating whether the model exists on the device.
-<<<<<<< HEAD
-    public static func modelExsist(model: LLMLocalModel) -> Bool {
-=======
     public static func modelExist(model: LLMLocalModel) -> Bool {
->>>>>>> 6a64a365
         let repo = Hub.Repo(id: model.hubID)
         let url = HubApi.shared.localRepoLocation(repo)
         let modelFileExtension = ".safetensors"
@@ -101,37 +78,14 @@
     }
     
     /// Starts a `URLSessionDownloadTask` to download the specified model.
-<<<<<<< HEAD
-    public func startDownload() {
-        if case let .directory(url) = modelConfiguration.id {
-            Task { @MainActor in
-                self.state = .downloaded(storageUrl: url)
-=======
     public func startDownload() async {
         if modelExist {
             Task { @MainActor in
                 self.state = .downloaded
->>>>>>> 6a64a365
             }
             return
         }
         
-<<<<<<< HEAD
-        downloadTask?.cancel()
-        downloadTask = Task(priority: .userInitiated) {
-            do {
-                _ = try await loadModelContainer(configuration: modelConfiguration) { progress in
-                    Task { @MainActor in
-                        self.state = .downloading(progress: progress)
-                    }
-                }
-                
-                Task { @MainActor in
-                    self.state = .downloaded(storageUrl: modelConfiguration.modelDirectory())
-                }
-            } catch {
-                Task { @MainActor in
-=======
         await cancelDownload()
         downloadTask = Task(priority: .userInitiated) {
             do {
@@ -141,7 +95,6 @@
                 }
             } catch {
                 await MainActor.run {
->>>>>>> 6a64a365
                     self.state = .error(
                         AnyLocalizedError(
                             error: error,
