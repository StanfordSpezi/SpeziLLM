--- conflicted
+++ resolved
@@ -212,11 +212,7 @@
 #Preview {
     LLMLocalDownloadView(
         model: .llama3_2_3B_4bit,
-<<<<<<< HEAD
-        downloadDescription: "LLM_DOWNLOAD_DESCRIPTION".localized(.module),
-=======
         downloadDescription: LocalizedStringResource("LLM_DOWNLOAD_DESCRIPTION", bundle: .atURL(from: .module)),
->>>>>>> 165f73e7
         action: {}
     )
 }
