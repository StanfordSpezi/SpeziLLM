--- conflicted
+++ resolved
@@ -134,9 +134,6 @@
 }
 ```
 
-<<<<<<< HEAD
-To enhance performance and reduce resource usage, you can call `LLMlocalSchema/offload()`, which offloads the model and frees up system resources. Subsequently, invoking `LLMlocalSchema/setup()` or `LLMlocalSchema/generate()` will reload the model into memory as needed.
-=======
 The [`LLMChatViewSchema`](https://swiftpackageindex.com/stanfordspezi/spezillm/main/documentation/spezillm/llmchatviewschema) can be used to easily create a conversational chat interface for your chatbot application with a local LLM.
 
 ```swift
@@ -155,7 +152,6 @@
 
 To optimize inference performance and minimize resource consumption within the application, use the `LLMLocalSession.offload()` method. This function unloads the model from memory, thereby freeing up system resources when the model is not actively in use.
 When further interaction with the model is required, calling either `LLMLocalSession.setup()` or `LLMLocalSession.generate()` will automatically reload the model into memory as needed.
->>>>>>> b5c04af5
 
 > [!NOTE]  
 > To learn more about the usage of SpeziLLMLocal, please refer to the comprehensive [DocC documentation](https://swiftpackageindex.com/stanfordspezi/spezillm/documentation/spezillmlocal).
