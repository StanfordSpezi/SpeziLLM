--- conflicted
+++ resolved
@@ -61,8 +61,6 @@
 ```
 
 The OpenAIModule injects an ``OpenAIModel`` in the SwiftUI environment to make it accessible thoughout your application.
-<<<<<<< HEAD
-=======
 
 ```swift
 class ExampleView: View {
@@ -77,11 +75,8 @@
 
 > [!NOTE]  
 > The choice of model and API key are persisted across application launches. The `apiToken` and `openAIModel` can also be accessed and changed at runtime. 
->>>>>>> 786dbba6
 
-```swift
-class ExampleView: View {
-    @Environment(OpenAIModel.self) var model
+The `SpeziLLMOpenAI` package also provides an `OpenAIAPIKeyOnboardingStep` that can be used to allow the user to provide their API key during the onboarding process instead (see `Examples` below). If using the `OpenAIAPIKeyOnboardingStep`, the `apiToken` property can be omitted here.
 
 
     var body: some View {
@@ -91,7 +86,7 @@
 ```
 
 > [!NOTE]  
-> The choice of model and API key are persisted across application launches. The `apiToken` and `openAIModel` can also be accessed and changed at runtime. 
+> You can learn more about a [`Module` in the Spezi documentation](https://swiftpackageindex.com/stanfordspezi/spezi/documentation/spezi/module).
 
 The `SpeziLLMOpenAI` package also provides an `OpenAIAPIKeyOnboardingStep` that can be used to allow the user to provide their API key during the onboarding process instead (see `Examples` below). If using the `OpenAIAPIKeyOnboardingStep`, the `apiToken` property can be omitted here.
 
